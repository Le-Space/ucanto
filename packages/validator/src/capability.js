import * as API from '@ucanto/interface'
import { entries, combine, intersection } from './util.js'
import {
  EscalatedCapability,
  MalformedCapability,
  UnknownCapability,
  DelegationError as MatchError,
  Failure,
} from './error.js'
import { invoke, delegate } from '@ucanto/core'

/**
 * @template {API.Ability} A
 * @template {API.URI} R
 * @template {API.Caveats} [C={}]
 * @param {API.Descriptor<A, R, C>} descriptor
 * @returns {API.TheCapabilityParser<API.CapabilityMatch<A, R, C>>}
 */
export const capability = (descriptor) => new Capability(descriptor)

/**
 * @template {API.Match} M
 * @template {API.Match} W
 * @param {API.Matcher<M>} left
 * @param {API.Matcher<W>} right
 * @returns {API.CapabilityParser<M|W>}
 */
export const or = (left, right) => new Or(left, right)

/**
 * @template {API.MatchSelector<API.Match>[]} Selectors
 * @param {Selectors} selectors
 * @returns {API.CapabilitiesParser<API.InferMembers<Selectors>>}
 */
export const and = (...selectors) => new And(selectors)

/**
 * @template {API.Match} M
 * @template {API.ParsedCapability} T
 * @param {API.DeriveSelector<M, T> & { from: API.MatchSelector<M> }} options
 * @returns {API.TheCapabilityParser<API.DerivedMatch<T, M>>}
 */
export const derive = ({ from, to, derives }) => new Derive(from, to, derives)

/**
 * @template {API.Match} M
 * @implements {API.View<M>}
 */
class View {
  /**
   * @param {API.Source} source
   * @returns {API.MatchResult<M>}
   */
  match(source) {
    return new UnknownCapability(source.capability)
  }

  /**
   * @param {API.Source[]} capabilities
   */
  select(capabilities) {
    return select(this, capabilities)
  }

  /**
   * @template {API.ParsedCapability} U
   * @param {API.DeriveSelector<M, U>} options
   * @returns {API.TheCapabilityParser<API.DerivedMatch<U, M>>}
   */
  derive({ derives, to }) {
    return derive({ derives, to, from: this })
  }
}

/**
 * @template {API.Match} M
 * @implements {API.CapabilityParser<M>}
 * @extends {View<M>}
 */
class Unit extends View {
  /**
   * @template {API.Match} W
   * @param {API.MatchSelector<W>} other
   * @returns {API.CapabilityParser<M | W>}
   */
  or(other) {
    return or(this, other)
  }

  /**
   * @template {API.Match} W
   * @param {API.CapabilityParser<W>} other
   * @returns {API.CapabilitiesParser<[M, W]>}
   */
  and(other) {
    return and(/** @type {API.CapabilityParser<M>} */ (this), other)
  }
}

/**
 * @template {API.Ability} A
 * @template {API.URI} R
 * @template {API.Caveats} C
<<<<<<< HEAD
 * @implements {API.TheCapabilityParser<API.CapabilityMatch<A, R, C>>}
 * @extends {Unit<API.CapabilityMatch<A, R, C>>}
=======
 * @implements {API.TheCapabilityParser<API.DirectMatch<API.ParsedCapability<A, R, API.InferCaveats<C>>>>}
 * @extends {Unit<API.DirectMatch<API.ParsedCapability<A, R, API.InferCaveats<C>>>>}
>>>>>>> ddf56b1e
 */
class Capability extends Unit {
  /**
   * @param {API.Descriptor<A, R, C>} descriptor
   */
  constructor(descriptor) {
    super()
    this.descriptor = { derives, ...descriptor }
  }

  /**
   * @param {API.InferCreateOptions<R['href'], API.InferCaveats<C>>} options
   */
  create(options) {
    const { descriptor, can } = this
    const decoders = descriptor.caveats
    const data = options.caveats || {}

    const resource = descriptor.with.decode(options.with)
    if (resource.error) {
      throw Object.assign(new Error(`Invalid 'with' - ${resource.message}`), {
        cause: resource,
      })
    }

    const caveats = /** @type {API.InferCaveats<C>} */ ({})
    for (const [name, decoder] of Object.entries(decoders || {})) {
      const key = /** @type {keyof caveats & keyof data} */ (name)
      const value = decoder.decode(data[key])
      if (value?.error) {
        throw Object.assign(
          new Error(`Invalid 'caveats.${key}' - ${value.message}`),
          { cause: value }
        )
      } else {
        const key = /** @type {keyof caveats} */ (name)
        caveats[key] = /** @type {typeof caveats[key]} */ (value)
      }
    }

    return { ...caveats, can, with: resource.href }
  }

  /**
   * @param {API.InvokeCapabilityOptions<R['href'], API.InferCaveats<C>>} data
   */
  invoke({ with: with_, caveats, ...options }) {
    return invoke({
      ...options,
      capability: this.create({ with: with_, caveats }),
    })
  }

  /**
   * @param {R['href']} resource
   * @param {API.InferCaveats<C>} caveats
   * @return {API.Capability<A, API.Resource> & API.InferCaveats<C>}
   */
  create(resource, caveats) {
    const { descriptor } = this
    const decoders = descriptor.caveats

    const constraints = /** @type {typeof caveats} */ ({})
    for (const [name, decoder] of Object.entries(decoders || {})) {
      const key = /** @type {keyof caveats} */ (name)
      const value = decoder.decode(caveats[key])
      if (value?.error) {
        throw value
      } else {
        constraints[key] = /** @type {typeof caveats[key]} */ (value)
      }
    }

    return {
      ...constraints,
      can: descriptor.can,
      with: resource,
    }
  }

  get can() {
    return this.descriptor.can
  }

  /**
   * @param {API.Source} source
<<<<<<< HEAD
   * @returns {API.MatchResult<API.CapabilityMatch<A, R, C>>}
=======
   * @returns {API.MatchResult<API.DirectMatch<API.ParsedCapability<A, R, API.InferCaveats<C>>>>}
>>>>>>> ddf56b1e
   */
  match(source) {
    const result = parse(this, source)
    return result.error ? result : new Match(source, result, this.descriptor)
  }
  toString() {
    return JSON.stringify({ can: this.descriptor.can })
  }
}

/**
 * @template {API.Match} M
 * @template {API.Match} W
 * @implements {API.CapabilityParser<M|W>}
 * @extends {Unit<M|W>}
 */
class Or extends Unit {
  /**
   * @param {API.Matcher<M>} left
   * @param {API.Matcher<W>} right
   */
  constructor(left, right) {
    super()
    this.left = left
    this.right = right
  }

  /**
   * @param {API.Source} capability
   * @return {API.MatchResult<M|W>}
   */
  match(capability) {
    const left = this.left.match(capability)
    if (left.error) {
      const right = this.right.match(capability)
      if (right.error) {
        return right.name === 'MalformedCapability' ? right : left
      } else {
        return right
      }
    } else {
      return left
    }
  }

  toString() {
    return `${this.left.toString()}|${this.right.toString()}`
  }
}

/**
 * @template {API.MatchSelector<API.Match>[]} Selectors
 * @implements {API.CapabilitiesParser<API.InferMembers<Selectors>>}
 * @extends {View<API.Amplify<API.InferMembers<Selectors>>>}
 */
class And extends View {
  /**
   * @param {Selectors} selectors
   */
  constructor(selectors) {
    super()
    this.selectors = selectors
  }
  /**
   * @param {API.Source} capability
   * @returns {API.MatchResult<API.Amplify<API.InferMembers<Selectors>>>}
   */
  match(capability) {
    const group = []
    for (const selector of this.selectors) {
      const result = selector.match(capability)
      if (result.error) {
        return result
      } else {
        group.push(result)
      }
    }

    return new AndMatch(/** @type {API.InferMembers<Selectors>} */ (group))
  }

  /**
   * @param {API.Source[]} capabilities
   */
  select(capabilities) {
    return selectGroup(this, capabilities)
  }
  /**
   * @template E
   * @template {API.Match} X
   * @param {API.MatchSelector<API.Match<E, X>>} other
   * @returns {API.CapabilitiesParser<[...API.InferMembers<Selectors>, API.Match<E, X>]>}
   */
  and(other) {
    return new And([...this.selectors, other])
  }
  toString() {
    return `[${this.selectors.map(String).join(', ')}]`
  }
}

/**
 * @template {API.ParsedCapability} T
 * @template {API.Match} M
 * @implements {API.TheCapabilityParser<API.DerivedMatch<T, M>>}
 * @extends {Unit<API.DerivedMatch<T, M>>}
 */

class Derive extends Unit {
  /**
   * @param {API.MatchSelector<M>} from
   * @param {API.TheCapabilityParser<API.DirectMatch<T>>} to
   * @param {API.Derives<T, M['value']>} derives
   */
  constructor(from, to, derives) {
    super()
    this.from = from
    this.to = to
    this.derives = derives
  }

  /**
   * @type {typeof this.to['create']}
   */
<<<<<<< HEAD
  create(resource, caveats) {
    return this.to.create(resource, caveats)
=======
  create(options) {
    return this.to.create(options)
  }
  /**
   * @type {typeof this.to['invoke']}
   */
  invoke(options) {
    return this.to.invoke(options)
>>>>>>> ddf56b1e
  }
  get can() {
    return this.to.can
  }
  /**
   * @param {API.Source} capability
   * @returns {API.MatchResult<API.DerivedMatch<T, M>>}
   */
  match(capability) {
    const match = this.to.match(capability)
    if (match.error) {
      return match
    } else {
      return new DerivedMatch(match, this.from, this.derives)
    }
  }
  toString() {
    return this.to.toString()
  }
}

/**
 * @template {API.Ability} A
 * @template {API.URI} R
 * @template {API.Caveats} C
<<<<<<< HEAD
 * @implements {API.CapabilityMatch<A, R, C>}
=======
 * @implements {API.DirectMatch<API.ParsedCapability<A, R, API.InferCaveats<C>>>}
>>>>>>> ddf56b1e
 */
class Match {
  /**
   * @param {API.Source} source
   * @param {API.ParsedCapability<A, R, API.InferCaveats<C>>} value
   * @param {API.Descriptor<A, R, C>} descriptor
   */
  constructor(source, value, descriptor) {
    this.source = [source]
    this.value = value
    this.descriptor = { derives, ...descriptor }
  }
  get can() {
    return this.value.can
  }

  get proofs() {
    const proofs = [this.source[0].delegation]
    Object.defineProperties(this, {
      proofs: { value: proofs },
    })
    return proofs
  }

  /**
   * @param {API.CanIssue} context
<<<<<<< HEAD
   * @returns {API.CapabilityMatch<A, R, C>|null}
=======
   * @returns {API.DirectMatch<API.ParsedCapability<A, R, API.InferCaveats<C>>>|null}
>>>>>>> ddf56b1e
   */
  prune(context) {
    if (context.canIssue(this.value, this.source[0].delegation.issuer.did())) {
      return null
    } else {
      return this
    }
  }

  /**
   * @param {API.Source[]} capabilities
<<<<<<< HEAD
   * @returns {API.Select<API.CapabilityMatch<A, R, C>>}
=======
   * @returns {API.Select<API.DirectMatch<API.ParsedCapability<A, R, API.InferCaveats<C>>>>}
>>>>>>> ddf56b1e
   */
  select(capabilities) {
    const unknown = []
    const errors = []
    const matches = []
    for (const capability of capabilities) {
      const result = parse(this, capability)
      if (!result.error) {
        const claim = this.descriptor.derives(this.value, result)
        if (claim.error) {
          errors.push(
            new MatchError(
              [new EscalatedCapability(this.value, result, claim)],
              this
            )
          )
        } else {
          matches.push(new Match(capability, result, this.descriptor))
        }
      } else {
        switch (result.name) {
          case 'UnknownCapability':
            unknown.push(result.capability)
            break
          case 'MalformedCapability':
          default:
            errors.push(new MatchError([result], this))
        }
      }
    }

    return { matches, unknown, errors }
  }
  toString() {
    return JSON.stringify({
      can: this.descriptor.can,
      with: this.value.uri.href,
      caveats:
        Object.keys(this.value.caveats).length > 0
          ? this.value.caveats
          : undefined,
    })
  }
}

/**
 * @template {API.ParsedCapability} T
 * @template {API.Match} M
 * @implements {API.DerivedMatch<T, M>}
 */

class DerivedMatch {
  /**
   * @param {API.DirectMatch<T>} selected
   * @param {API.MatchSelector<M>} from
   * @param {API.Derives<T, M['value']>} derives
   */
  constructor(selected, from, derives) {
    this.selected = selected
    this.from = from
    this.derives = derives
  }
  get can() {
    return this.value.can
  }
  get source() {
    return this.selected.source
  }
  get proofs() {
    const proofs = []
    for (const { delegation } of this.selected.source) {
      proofs.push(delegation)
    }
    Object.defineProperties(this, { proofs: { value: proofs } })
    return proofs
  }
  get value() {
    return this.selected.value
  }

  /**
   * @param {API.CanIssue} context
   */
  prune(context) {
    const selected =
      /** @type {API.DirectMatch<T>|null} */
      (this.selected.prune(context))
    return selected ? new DerivedMatch(selected, this.from, this.derives) : null
  }

  /**
   * @param {API.Source[]} capabilities
   */
  select(capabilities) {
    const { derives, selected, from } = this
    const { value } = selected

    const direct = selected.select(capabilities)

    const derived = from.select(capabilities)
    const matches = []
    const errors = []
    for (const match of derived.matches) {
      // If capability can not be derived it escalates
      const result = derives(value, match.value)
      if (result.error) {
        errors.push(
          new MatchError(
            [new EscalatedCapability(value, match.value, result)],
            this
          )
        )
      } else {
        matches.push(match)
      }
    }

    return {
      unknown: intersection(direct.unknown, derived.unknown),
      errors: [
        ...errors,
        ...direct.errors,
        ...derived.errors.map((error) => new MatchError([error], this)),
      ],
      matches: [
        ...direct.matches.map(
          (match) => new DerivedMatch(match, from, derives)
        ),
        ...matches,
      ],
    }
  }

  toString() {
    return this.selected.toString()
  }
}

/**
 * @template {API.MatchSelector<API.Match>[]} Selectors
 * @implements {API.Amplify<API.InferMembers<Selectors>>}
 */
class AndMatch {
  /**
   * @param {API.Match[]} matches
   */
  constructor(matches) {
    this.matches = matches
  }
  get selectors() {
    return this.matches
  }
  /**
   * @returns {API.Source[]}
   */
  get source() {
    const source = []

    for (const match of this.matches) {
      source.push(...match.source)
    }
    Object.defineProperties(this, { source: { value: source } })
    return source
  }

  /**
   * @param {API.CanIssue} context
   */
  prune(context) {
    const matches = []
    for (const match of this.matches) {
      const pruned = match.prune(context)
      if (pruned) {
        matches.push(pruned)
      }
    }
    return matches.length === 0 ? null : new AndMatch(matches)
  }

  get proofs() {
    const proofs = []

    for (const { delegation } of this.source) {
      proofs.push(delegation)
    }

    Object.defineProperties(this, { source: { value: proofs } })
    return proofs
  }
  /**
   * @type {API.InferValue<API.InferMembers<Selectors>>}
   */
  get value() {
    const value = []

    for (const match of this.matches) {
      value.push(match.value)
    }
    Object.defineProperties(this, { value: { value } })
    return /** @type {any} */ (value)
  }
  /**
   * @param {API.Source[]} capabilities
   */
  select(capabilities) {
    return selectGroup(this, capabilities)
  }
  toString() {
    return `[${this.matches.map((match) => match.toString()).join(', ')}]`
  }
}

/**
 * @template {API.Ability} A
 * @template {API.URI} R
 * @template {API.Caveats} C
<<<<<<< HEAD
 * @template {API.ParsedCapability} T
=======
>>>>>>> ddf56b1e
 * @param {{descriptor: API.Descriptor<A, R, C>}} self
 * @param {API.Source} source
 * @returns {API.Result<API.ParsedCapability<A, R, API.InferCaveats<C>>, API.InvalidCapability>}
 */

const parse = (self, source) => {
  const { can, with: withDecoder, caveats: decoders } = self.descriptor
  const { delegation, index } = source
  const capability = /** @type {API.Capability & Record<string, unknown>} */ (
    source.capability
  )

  if (capability.can !== can) {
    return new UnknownCapability(capability)
  }

  const uri = withDecoder.decode(capability.with)
  if (uri.error) {
    return new MalformedCapability(capability, uri)
  }

  const caveats = /** @type {API.InferCaveats<C>} */ ({})

  if (decoders) {
    for (const [name, decoder] of entries(decoders)) {
      const key = /** @type {keyof capability & keyof caveats} */ (name)
      const value = capability[key]
      const result = decoder.decode(value)
      if (result?.error) {
        return new MalformedCapability(capability, result)
      } else if (result != null) {
        caveats[key] = /** @type {any} */ (result)
      }
    }
  }

  return new CapabilityView(
    can,
    /** @type {R['href']} */ (capability.with),
    uri,
    caveats,
    delegation
  )
}

/**
 * @template {API.Ability} A
 * @template {API.URI} R
 * @template C
 * @implements {API.ParsedCapability<A, R, API.InferCaveats<C>>}
 */
class CapabilityView {
  /**
   * @param {A} can
   * @param {R['href']} with_
   * @param {R} uri
   * @param {API.InferCaveats<C>} caveats
   * @param {API.Delegation} delegation
   */
  constructor(can, with_, uri, caveats, delegation) {
    this.can = can
    this.with = with_
    this.uri = uri
    this.delegation = delegation
    this.caveats = caveats
  }
}

/**
 * @template {API.Match} M
 * @param {API.Matcher<M>} matcher
 * @param {API.Source[]} capabilities
 */

const select = (matcher, capabilities) => {
  const unknown = []
  const matches = []
  const errors = []
  for (const capability of capabilities) {
    const result = matcher.match(capability)
    if (result.error) {
      switch (result.name) {
        case 'UnknownCapability':
          unknown.push(result.capability)
          break
        case 'MalformedCapability':
        default:
          errors.push(new MatchError([result], result.capability))
      }
    } else {
      matches.push(result)
    }
  }

  return { matches, errors, unknown }
}

/**
 * @template {API.Selector<API.Match>[]} S
 * @param {{selectors:S}} self
 * @param {API.Source[]} capabilities
 */

const selectGroup = (self, capabilities) => {
  let unknown
  const data = []
  const errors = []
  for (const selector of self.selectors) {
    const selected = selector.select(capabilities)
    unknown = unknown
      ? intersection(unknown, selected.unknown)
      : selected.unknown

    for (const error of selected.errors) {
      errors.push(new MatchError([error], self))
    }

    data.push(selected.matches)
  }

  const matches = combine(data).map((group) => new AndMatch(group))

  return {
    unknown: unknown || [],
    errors,
    matches,
  }
}

/**
 * @template {API.Ability} A
 * @template {API.URI} R
 * @template {API.Caveats} C
 * @param {API.ParsedCapability<A, R, API.InferCaveats<C>>} claimed
 * @param {API.ParsedCapability<A, R, API.InferCaveats<C>>} delegated
 * @return {API.Result<true, API.Failure>}
 */
const derives = (claimed, delegated) => {
  if (delegated.with.endsWith('*')) {
    if (!claimed.with.startsWith(delegated.with.slice(0, -1))) {
      return new Failure(
        `Resource ${claimed.with} does not match delegated ${delegated.with} `
      )
    }
  } else if (delegated.with !== claimed.with) {
    return new Failure(
      `Resource ${claimed.with} does not contain ${delegated.with}`
    )
  }

  for (const [name, value] of entries(delegated.caveats)) {
    if (claimed.caveats[name] != value) {
      return new Failure(
        `${String(name)}: ${claimed.caveats[name]} violates ${value}`
      )
    }
  }

  return true
}<|MERGE_RESOLUTION|>--- conflicted
+++ resolved
@@ -101,13 +101,8 @@
  * @template {API.Ability} A
  * @template {API.URI} R
  * @template {API.Caveats} C
-<<<<<<< HEAD
- * @implements {API.TheCapabilityParser<API.CapabilityMatch<A, R, C>>}
- * @extends {Unit<API.CapabilityMatch<A, R, C>>}
-=======
  * @implements {API.TheCapabilityParser<API.DirectMatch<API.ParsedCapability<A, R, API.InferCaveats<C>>>>}
  * @extends {Unit<API.DirectMatch<API.ParsedCapability<A, R, API.InferCaveats<C>>>>}
->>>>>>> ddf56b1e
  */
 class Capability extends Unit {
   /**
@@ -161,44 +156,13 @@
     })
   }
 
-  /**
-   * @param {R['href']} resource
-   * @param {API.InferCaveats<C>} caveats
-   * @return {API.Capability<A, API.Resource> & API.InferCaveats<C>}
-   */
-  create(resource, caveats) {
-    const { descriptor } = this
-    const decoders = descriptor.caveats
-
-    const constraints = /** @type {typeof caveats} */ ({})
-    for (const [name, decoder] of Object.entries(decoders || {})) {
-      const key = /** @type {keyof caveats} */ (name)
-      const value = decoder.decode(caveats[key])
-      if (value?.error) {
-        throw value
-      } else {
-        constraints[key] = /** @type {typeof caveats[key]} */ (value)
-      }
-    }
-
-    return {
-      ...constraints,
-      can: descriptor.can,
-      with: resource,
-    }
-  }
-
   get can() {
     return this.descriptor.can
   }
 
   /**
    * @param {API.Source} source
-<<<<<<< HEAD
-   * @returns {API.MatchResult<API.CapabilityMatch<A, R, C>>}
-=======
    * @returns {API.MatchResult<API.DirectMatch<API.ParsedCapability<A, R, API.InferCaveats<C>>>>}
->>>>>>> ddf56b1e
    */
   match(source) {
     const result = parse(this, source)
@@ -323,10 +287,6 @@
   /**
    * @type {typeof this.to['create']}
    */
-<<<<<<< HEAD
-  create(resource, caveats) {
-    return this.to.create(resource, caveats)
-=======
   create(options) {
     return this.to.create(options)
   }
@@ -335,7 +295,6 @@
    */
   invoke(options) {
     return this.to.invoke(options)
->>>>>>> ddf56b1e
   }
   get can() {
     return this.to.can
@@ -361,11 +320,7 @@
  * @template {API.Ability} A
  * @template {API.URI} R
  * @template {API.Caveats} C
-<<<<<<< HEAD
- * @implements {API.CapabilityMatch<A, R, C>}
-=======
  * @implements {API.DirectMatch<API.ParsedCapability<A, R, API.InferCaveats<C>>>}
->>>>>>> ddf56b1e
  */
 class Match {
   /**
@@ -392,11 +347,7 @@
 
   /**
    * @param {API.CanIssue} context
-<<<<<<< HEAD
-   * @returns {API.CapabilityMatch<A, R, C>|null}
-=======
    * @returns {API.DirectMatch<API.ParsedCapability<A, R, API.InferCaveats<C>>>|null}
->>>>>>> ddf56b1e
    */
   prune(context) {
     if (context.canIssue(this.value, this.source[0].delegation.issuer.did())) {
@@ -408,11 +359,7 @@
 
   /**
    * @param {API.Source[]} capabilities
-<<<<<<< HEAD
-   * @returns {API.Select<API.CapabilityMatch<A, R, C>>}
-=======
    * @returns {API.Select<API.DirectMatch<API.ParsedCapability<A, R, API.InferCaveats<C>>>>}
->>>>>>> ddf56b1e
    */
   select(capabilities) {
     const unknown = []
@@ -629,10 +576,6 @@
  * @template {API.Ability} A
  * @template {API.URI} R
  * @template {API.Caveats} C
-<<<<<<< HEAD
- * @template {API.ParsedCapability} T
-=======
->>>>>>> ddf56b1e
  * @param {{descriptor: API.Descriptor<A, R, C>}} self
  * @param {API.Source} source
  * @returns {API.Result<API.ParsedCapability<A, R, API.InferCaveats<C>>, API.InvalidCapability>}
