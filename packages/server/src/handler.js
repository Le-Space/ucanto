--- conflicted
+++ resolved
@@ -7,12 +7,8 @@
  * @template {API.URI} R
  * @template {unknown} U
  * @template {API.Match} Z
-<<<<<<< HEAD
- * @param {API.CapabilityParser<API.Match<API.ParsedCapability<A, R, API.InferCaveats<C>>, Z>>} capability
-=======
  * @template {API.ParsedCapability<A, R, API.InferCaveats<C>>} T
  * @param {API.CapabilityParser<API.Match<T, Z>>} capability
->>>>>>> ddf56b1e
  * @param {(input:API.ProviderContext<A, R, C>) => API.Await<U>} handler
  * @returns {API.ServiceMethod<API.Capability<A, R['href']> & API.InferCaveats<C>, Exclude<U, {error:true}>, Exclude<U, Exclude<U, {error:true}>>>}
  */
@@ -20,11 +16,7 @@
 export const provide =
   (capability, handler) =>
   /**
-<<<<<<< HEAD
-   * @param {API.Invocation<API.Capability<A, R['href']> & API.InferCaveats<C>>} invocation
-=======
    * @param {API.Invocation<API.Capability<T['can'], T['with']> & T['caveats']>} invocation
->>>>>>> ddf56b1e
    * @param {API.InvocationContext} options
    * @return {Promise<API.Result<Exclude<U, {error:true}>, Exclude<U, Exclude<U, {error:true}>>|API.InvocationError>>}
    */
